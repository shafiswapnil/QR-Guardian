--- conflicted
+++ resolved
@@ -22,10 +22,7 @@
 .idea/
 *.sublime-project
 *.sublime-workspace
-<<<<<<< HEAD
-=======
 .kiro
->>>>>>> 489e97c1
 .kiro/
 
 # Environment variables
